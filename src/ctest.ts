--- conflicted
+++ resolved
@@ -88,7 +88,6 @@
     }[];
   };
 }
-// clang-format on
 
 function parseXMLString<T>(xml: string): Promise<T> {
   return new Promise((resolve, reject) => {
@@ -112,6 +111,7 @@
   }
   return buffer.toString('utf-8');
 }
+// clang-format on
 
 function cleanupResultsXML(messy: MessyResults): CTestResults {
   const testing_head = messy.Site.Testing[0];
@@ -296,52 +296,12 @@
 
 export class CTestDriver implements vscode.Disposable {
   private readonly _decorationManager = new DecorationManager();
-<<<<<<< HEAD
   private _testingEnabled: boolean = false;
   get testingEnabled(): boolean { return this._testingEnabled; }
   set testingEnabled(v: boolean) {
     this._testingEnabled = v;
     this._testingEnabledEmitter.fire(v);
   }
-=======
-  protected readonly _channel = new util.ThrottledOutputChannel('CMake/Build');
-
-  public async executeCTest(sourceDir: string,
-      binarydir: string, configuration: string,
-      env: NodeJS.ProcessEnv): Promise<number> {
-    // Reset test decorations
-    this._channel.clear();
-    this._channel.show();
-    this._decorationManager.failingTestDecorations = [];
-    const pr = util.execute(
-        config.ctestPath,
-        [
-          '-j' + config.numCTestJobs, '-C', configuration, '-T', 'test',
-          '--output-on-failure'
-        ].concat(config.ctestArgs),
-        util.mergeEnvironment(config.testEnvironment as any, env), binarydir,
-        this._channel);
-    const rp = pr.onComplete.then(res => res.retc);
-    rp.then(async() => {
-      await this.reloadTests(sourceDir, binarydir, configuration);
-      if (this.testResults) {
-        for (const test of this.testResults.Site.Testing.Test.filter(
-                 t => t.Status === 'failed')) {
-          this._channel.append(
-              `The test "${test.Name}" failed with the following output:\n` +
-              '----------' +
-              '-----------------------------------' +
-              Array(test.Name.length).join('-') +
-              `\n${test.Output.trim()
-                  .split('\n')
-                  .map(line => '    ' + line)
-                  .join('\n')}\n`);
-          // Only show the channel when a test fails
-          this._channel.show();
-        }
-      }
-    });
->>>>>>> 8c75b19b
 
   private readonly _testingEnabledEmitter = new vscode.EventEmitter<boolean>();
   readonly onTestingEnabledChanged = this._testingEnabledEmitter.event;
