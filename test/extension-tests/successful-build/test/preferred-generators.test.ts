import {CMakeTools} from '@cmt/cmake-tools';
import {clearExistingKitConfigurationFile, DefaultEnvironment, expect} from '@test/util';
import {ITestCallbackContext} from 'mocha';

interface KitEnvironment {
  defaultKit: RegExp;
  excludeKit?: RegExp;
  expectedDefaultGenerator: RegExp;
  path?: string[];
  isVsNewerThan14?: boolean;
}

let workername = process.env.APPVEYOR_BUILD_WORKER_IMAGE;

if (process.env.TRAVIS_OS_NAME) {
  workername = process.env.TRAVIS_OS_NAME;
}

if (workername === undefined) {
  workername = process.platform;
}

const DEFAULT_VS_KITS: KitEnvironment[] = [
  // Visual Studio 2017
  {
    defaultKit: /^Visual Studio Community 2017/,
    excludeKit: /Preview/,
    expectedDefaultGenerator: /^Visual Studio 15 2017/,
    isVsNewerThan14: true
  },
  {defaultKit: /^Visual Studio Community 2017 Preview/, expectedDefaultGenerator: /^Visual Studio 15 2017/, isVsNewerThan14: true},
  {
    defaultKit: /^Visual Studio Professional 2017/,
    excludeKit: /Preview/,
    expectedDefaultGenerator: /Visual Studio 15 2017/,
    isVsNewerThan14: true
  },
  {defaultKit: /^Visual Studio Professional 2017 Preview/, expectedDefaultGenerator: /^Visual Studio 15 2017/, isVsNewerThan14: true},
  {
    defaultKit: /^Visual Studio Enterprise 2017/,
    excludeKit: /Preview/,
    expectedDefaultGenerator: /^Visual Studio 15 2017/,
    isVsNewerThan14: true
  },
  {
    defaultKit: /^Visual Studio Enterprise 2017 Preview/,
    expectedDefaultGenerator: /^Visual Studio 15 2017/,
    isVsNewerThan14: true
  },

  // Visual Studio 2015
  {defaultKit: /^VisualStudio.14.0/, expectedDefaultGenerator: /^Visual Studio 14 2015/, path: [''], isVsNewerThan14: false},

  // Visual Studio 2012
  {defaultKit: /^VisualStudio.11.0/, expectedDefaultGenerator: /^Visual Studio 11 2012/, path: [''], isVsNewerThan14: false},
];

const DEFAULT_CYGWIN_KITS: KitEnvironment[] = [
  {defaultKit: /^GCC 6.4.0/, expectedDefaultGenerator: /^Unix Makefiles/, path: ['c:\\cygwin64\\bin']},
  {defaultKit: /^Clang 4.0.1/, expectedDefaultGenerator: /^Unix Makefiles/, path: ['c:\\cygwin64\\bin']}
];

const DEFAULT_MINGW_KITS: KitEnvironment[] = [
  {
    defaultKit: /^GCC 7.3.0/,
    expectedDefaultGenerator: /^MinGW Makefiles/,
    path: [
      'C:\\Program Files\\mingw-w64\\x86_64-7.3.0-posix-seh-rt_v5-rev0\\mingw64\\bin',
      'C:\\mingw-w64\\x86_64-7.3.0-posix-seh-rt_v5-rev0\\mingw64\\bin'
    ]
  },
  {
    defaultKit: /^GCC 7.2.0/,
    expectedDefaultGenerator: /^MinGW Makefiles/,
    path: [
      'C:\\Program Files\\mingw-w64\\x86_64-7.2.0-posix-seh-rt_v5-rev1\\mingw64\\bin',
      'C:\\mingw-w64\\x86_64-7.2.0-posix-seh-rt_v5-rev1\\mingw64\\bin'
    ]
  },
  {
    defaultKit: /^GCC 6.3.0/,
    expectedDefaultGenerator: /^MinGW Makefiles/,
    path: [
      'C:\\Program Files\\mingw-w64\\x86_64-6.3.0-posix-seh-rt_v5-rev1\\mingw64\\bin',
      'C:\\mingw-w64\\x86_64-6.3.0-posix-seh-rt_v5-rev1\\mingw64\\bin'
    ]
  },
  {defaultKit: /^GCC 5.3.0/, expectedDefaultGenerator: /^MinGW Makefiles/, path: ['C:\\MinGW\\bin']}
];

const DEFAULT_WINDOWS_KITS: KitEnvironment[] = DEFAULT_VS_KITS.concat(DEFAULT_CYGWIN_KITS, DEFAULT_MINGW_KITS);

const KITS_BY_PLATFORM: {[osName: string]: KitEnvironment[]} = {
  ['win32']: DEFAULT_WINDOWS_KITS.concat(
      [{defaultKit: /^Clang 5.0.1/, expectedDefaultGenerator: /^Unix Makefiles/, path: [' C:\\Program Files\\LLVM\\bin']}]),
  ['Visual Studio 2017']: DEFAULT_WINDOWS_KITS,
  ['Visual Studio 2017 Preview']: DEFAULT_WINDOWS_KITS,
  ['Visual Studio 2015']: DEFAULT_WINDOWS_KITS,
  ['linux']: [
<<<<<<< HEAD
    {defaultKit: /^Clang/, expectedDefaultGenerator: /^Unix Makefiles/},
    {defaultKit: /^GCC/, expectedDefaultGenerator: /^Unix Makefiles/}
=======
    {defaultKit: 'Clang', expectedDefaultGenerator: 'Unix Makefiles'},
    {defaultKit: 'GCC 6.4.0', expectedDefaultGenerator: 'Unix Makefiles'}
>>>>>>> 818b7d68
  ],
  ['darwin']: [
    {defaultKit: /^Clang/, expectedDefaultGenerator: /^Unix Makefiles/},
    {defaultKit: /^GCC/, expectedDefaultGenerator: /^Unix Makefiles/}
  ],
  // This is a special case for travis
  ['osx']: [{
    defaultKit: /^Clang/,
    expectedDefaultGenerator: /^Unix Makefiles/,
    path: [
      '/Applications/Xcode.app/Contents/Developer/Toolchains/XcodeDefault.xctoolchain/usr/bin',
      '/Applications/Xcode.app/Contents/Developer/usr/bin',
      '/Users/travis/.local/share/CMakeTools/test-cmake-root/3.10.0/bin'
    ]
  }]
};

interface CMakeContext {
  cmt: CMakeTools;
  testEnv: DefaultEnvironment;
  pathBackup: string;
  buildSystem: KitEnvironment;
}

// This exactly matches the kit name
function exactKitCheck(kitName: string, defaultKit: RegExp): boolean { return defaultKit.test(kitName); }

// This only does a fuzzy check with the ability to exclude kits which have a substring included
// in their name.
function fuzzyKitCheck(kitName: string, defaultKit: RegExp, excludeKit?: RegExp): boolean {
  return defaultKit.test(kitName) && (excludeKit ? !excludeKit.test(kitName) : true);
}

// Check if the kit provided by the buildSystem is available
// by first doing an exact check and if that didn't yield any
// results, a fuzzy check.
function isKitAvailable(context: CMakeContext): boolean {
  const kits = context.cmt.getKits();
  return kits.find(kit => exactKitCheck(kit.name, context.buildSystem.defaultKit))
      ? true
      : kits.find(kit => fuzzyKitCheck(kit.name, context.buildSystem.defaultKit, context.buildSystem.excludeKit))
          ? true
          : false;
}

// Check if the kit provided by the buildSystem has a preferred generator
// defined in the kits file.
function isPreferredGeneratorAvailable(context: CMakeContext): boolean {
  const kits = context.cmt.getKits();
  return kits.find(kit => exactKitCheck(kit.name, context.buildSystem.defaultKit) && kit.preferredGenerator ? true
                                                                                                            : false)
      ? true
      : kits.find(kit => fuzzyKitCheck(kit.name, context.buildSystem.defaultKit, context.buildSystem.excludeKit)
                          && kit.preferredGenerator
                      ? true
                      : false)
          ? true
          : false;
}

interface SkipOptions {
  kitIsNotAvailable?: boolean;
  preferredGeneratorIsAvailable?: boolean;
  preferredGeneratorIsNotAvailable?: boolean;
}

function skipTestIf(skipOptions: SkipOptions, testContext: any, context: CMakeContext): void {
  // Skip if kit is not available (matched by default name)
  if (skipOptions.kitIsNotAvailable && !isKitAvailable(context))
    testContext.skip();

  if ((skipOptions.preferredGeneratorIsAvailable && isPreferredGeneratorAvailable(context))
      || (skipOptions.preferredGeneratorIsNotAvailable && !isPreferredGeneratorAvailable(context)))
    testContext.skip();
}

function makeExtensionTestSuite(name: string,
                                expectedBuildSystem: KitEnvironment,
                                cb: (context: CMakeContext) => void) {
  suite(name, () => {
    const context = {buildSystem: expectedBuildSystem} as CMakeContext;

    suiteSetup(async function(this: Mocha.IHookCallbackContext) {
      this.timeout(100000);
      context.testEnv = new DefaultEnvironment('test/extension-tests/successful-build/project-folder',
                                               'build',
                                               'output.txt',
                                               context.buildSystem.defaultKit,
                                               context.buildSystem.excludeKit);

      context.pathBackup = process.env.PATH!;
      if (context.buildSystem.path && context.buildSystem.path.length != 0) {
        process.env.PATH = context.buildSystem.path.join(process.platform == 'win32' ? ';' : ':');
      }

      context.cmt = await CMakeTools.create(context.testEnv.vsContext, context.testEnv.wsContext);
      // This test will use all on the same kit.
      // No rescan of the tools is needed
      // No new kit selection is needed
      await clearExistingKitConfigurationFile();
      await context.cmt.scanForKits();
      skipTestIf({kitIsNotAvailable: true}, this, context);
    });

    setup(async function(this: Mocha.IBeforeAndAfterContext) {
      this.timeout(10000);
      context.cmt = await CMakeTools.create(context.testEnv.vsContext, context.testEnv.wsContext);
      context.testEnv.projectFolder.buildDirectory.clear();
    });

    teardown(async function(this: Mocha.IBeforeAndAfterContext) {
      this.timeout(100000);
      await context.cmt.asyncDispose();
      context.testEnv.clean();
    });

    suiteTeardown(() => {
      process.env.PATH = context.pathBackup;

      if (context.testEnv) {
        context.testEnv.teardown();
      }
    });

    cb(context);
  });
}

// Preferred generator selection order is settings.json -> cmake-kit.json -> error
KITS_BY_PLATFORM[workername].forEach(buildSystem => {
  makeExtensionTestSuite(`Preferred generators (${buildSystem.defaultKit})`, buildSystem, (context: CMakeContext) => {
    const BUILD_TIMEOUT: number = 120000;

    // This test is only valid for kits which have at least one preferred generator defined.
    test(`Use preferred generator from kit file (${buildSystem.defaultKit})`,
         async function(this: ITestCallbackContext) {
           skipTestIf({preferredGeneratorIsNotAvailable: true}, this, context);
           this.timeout(BUILD_TIMEOUT);

           await context.cmt.selectKit();
           context.testEnv.config.updatePartial({preferredGenerators: []});
           expect(await context.cmt.build()).to.eql(0);
           const result = await context.testEnv.result.getResultAsJson();
           expect(result['cmake-generator']).to.match(buildSystem.expectedDefaultGenerator);
           expect(context.testEnv.errorMessagesQueue.length).to.eql(0);
         });

    test(`Use preferred generator from settings file (${buildSystem.defaultKit})`,
         async function(this: ITestCallbackContext) {
           this.timeout(BUILD_TIMEOUT);

           await context.cmt.selectKit();
           context.testEnv.config.updatePartial({
             preferredGenerators: [
               'NMake Makefiles',
               'Unix Makefiles',
               'MinGW Makefiles',
             ],
           });
           expect(await context.cmt.build()).to.eql(0);
           const result = await context.testEnv.result.getResultAsJson();

           expect(result['cmake-generator'])
               .to.be.match((context.buildSystem.isVsNewerThan14 === true) ? /^NMake Makefiles/
                           : context.buildSystem.expectedDefaultGenerator);

           expect(context.testEnv.errorMessagesQueue.length).to.eql(0);
         });

    // This test is NOT valid for kits which have any preferred generator defined
    // since we expect CMT to reject the build.
    test(`Reject invalid preferred generator in settings file (${buildSystem.defaultKit})`,
         async function(this: ITestCallbackContext) {
           skipTestIf({preferredGeneratorIsAvailable: true}, this, context);
           this.timeout(BUILD_TIMEOUT);

           await context.cmt.selectKit();
           context.testEnv.config.updatePartial({preferredGenerators: ['BlaBla']});
           await expect(context.cmt.build()).to.eventually.be.rejected;

           expect(context.testEnv.errorMessagesQueue.length).to.be.eq(1);
           expect(context.testEnv.errorMessagesQueue[0])
               .to.be.contains('Unable to determine what CMake generator to use.');
         });

    // This test is NOT valid for kits which have any preferred generator defined
    // since we expect CMT to reject the build.
    test(`Reject if all \'preferredGenerators\' fields are empty (${buildSystem.defaultKit})`,
         async function(this: ITestCallbackContext) {
           skipTestIf({preferredGeneratorIsAvailable: true}, this, context);
           this.timeout(BUILD_TIMEOUT);

           await context.cmt.selectKit();
           context.testEnv.config.updatePartial({preferredGenerators: []});
           await expect(context.cmt.build()).to.eventually.be.rejected;

           expect(context.testEnv.errorMessagesQueue.length).to.eql(1);
           expect(context.testEnv.errorMessagesQueue[0])
               .to.be.contains('Unable to determine what CMake generator to use.');
         });

    test(`Use preferred generator from settings or kit file (${buildSystem.defaultKit})`,
         async function(this: ITestCallbackContext) {
           this.timeout(BUILD_TIMEOUT);

           await context.cmt.selectKit();
           context.testEnv.config.updatePartial({preferredGenerators: ['Unix Makefiles', 'MinGW Makefiles']});
           expect(await context.cmt.build()).to.eql(0);
           const result = await context.testEnv.result.getResultAsJson();
           expect(result['cmake-generator']).to.match(buildSystem.expectedDefaultGenerator);
           expect(context.testEnv.errorMessagesQueue.length)
               .to.eql(0, 'Wrong message ' + context.testEnv.errorMessagesQueue[0]);
         });
  });
});<|MERGE_RESOLUTION|>--- conflicted
+++ resolved
@@ -28,14 +28,22 @@
     expectedDefaultGenerator: /^Visual Studio 15 2017/,
     isVsNewerThan14: true
   },
-  {defaultKit: /^Visual Studio Community 2017 Preview/, expectedDefaultGenerator: /^Visual Studio 15 2017/, isVsNewerThan14: true},
+  {
+    defaultKit: /^Visual Studio Community 2017 Preview/,
+    expectedDefaultGenerator: /^Visual Studio 15 2017/,
+    isVsNewerThan14: true
+  },
   {
     defaultKit: /^Visual Studio Professional 2017/,
     excludeKit: /Preview/,
     expectedDefaultGenerator: /Visual Studio 15 2017/,
     isVsNewerThan14: true
   },
-  {defaultKit: /^Visual Studio Professional 2017 Preview/, expectedDefaultGenerator: /^Visual Studio 15 2017/, isVsNewerThan14: true},
+  {
+    defaultKit: /^Visual Studio Professional 2017 Preview/,
+    expectedDefaultGenerator: /^Visual Studio 15 2017/,
+    isVsNewerThan14: true
+  },
   {
     defaultKit: /^Visual Studio Enterprise 2017/,
     excludeKit: /Preview/,
@@ -49,10 +57,20 @@
   },
 
   // Visual Studio 2015
-  {defaultKit: /^VisualStudio.14.0/, expectedDefaultGenerator: /^Visual Studio 14 2015/, path: [''], isVsNewerThan14: false},
+  {
+    defaultKit: /^VisualStudio.14.0/,
+    expectedDefaultGenerator: /^Visual Studio 14 2015/,
+    path: [''],
+    isVsNewerThan14: false
+  },
 
   // Visual Studio 2012
-  {defaultKit: /^VisualStudio.11.0/, expectedDefaultGenerator: /^Visual Studio 11 2012/, path: [''], isVsNewerThan14: false},
+  {
+    defaultKit: /^VisualStudio.11.0/,
+    expectedDefaultGenerator: /^Visual Studio 11 2012/,
+    path: [''],
+    isVsNewerThan14: false
+  },
 ];
 
 const DEFAULT_CYGWIN_KITS: KitEnvironment[] = [
@@ -91,19 +109,17 @@
 const DEFAULT_WINDOWS_KITS: KitEnvironment[] = DEFAULT_VS_KITS.concat(DEFAULT_CYGWIN_KITS, DEFAULT_MINGW_KITS);
 
 const KITS_BY_PLATFORM: {[osName: string]: KitEnvironment[]} = {
-  ['win32']: DEFAULT_WINDOWS_KITS.concat(
-      [{defaultKit: /^Clang 5.0.1/, expectedDefaultGenerator: /^Unix Makefiles/, path: [' C:\\Program Files\\LLVM\\bin']}]),
+  ['win32']: DEFAULT_WINDOWS_KITS.concat([{
+    defaultKit: /^Clang 5.0.1/,
+    expectedDefaultGenerator: /^Unix Makefiles/,
+    path: [' C:\\Program Files\\LLVM\\bin']
+  }]),
   ['Visual Studio 2017']: DEFAULT_WINDOWS_KITS,
   ['Visual Studio 2017 Preview']: DEFAULT_WINDOWS_KITS,
   ['Visual Studio 2015']: DEFAULT_WINDOWS_KITS,
   ['linux']: [
-<<<<<<< HEAD
-    {defaultKit: /^Clang/, expectedDefaultGenerator: /^Unix Makefiles/},
-    {defaultKit: /^GCC/, expectedDefaultGenerator: /^Unix Makefiles/}
-=======
-    {defaultKit: 'Clang', expectedDefaultGenerator: 'Unix Makefiles'},
-    {defaultKit: 'GCC 6.4.0', expectedDefaultGenerator: 'Unix Makefiles'}
->>>>>>> 818b7d68
+    {defaultKit: /Clang/, expectedDefaultGenerator: /Unix Makefiles/},
+    {defaultKit: /GCC/, expectedDefaultGenerator: /Unix Makefiles/}
   ],
   ['darwin']: [
     {defaultKit: /^Clang/, expectedDefaultGenerator: /^Unix Makefiles/},
@@ -267,8 +283,9 @@
            const result = await context.testEnv.result.getResultAsJson();
 
            expect(result['cmake-generator'])
-               .to.be.match((context.buildSystem.isVsNewerThan14 === true) ? /^NMake Makefiles/
-                           : context.buildSystem.expectedDefaultGenerator);
+               .to.be.match((context.buildSystem.isVsNewerThan14 === true)
+                                ? /^NMake Makefiles/
+                                : context.buildSystem.expectedDefaultGenerator);
 
            expect(context.testEnv.errorMessagesQueue.length).to.eql(0);
          });
